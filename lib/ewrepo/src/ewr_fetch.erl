%%%-------------------------------------------------------------------
%%% Copyright (c) 2006 Eric Merritt, Martin Logan
%%%
%%% Permission is hereby granted, free of charge, to any
%%% person obtaining a copy of this software and associated
%%% documentation files (the "Software"), to deal in the
%%% Software without restriction, including without limitation
%%% the rights to use, copy, modify, merge, publish, distribute,
%%% sublicense, and/or sell copies of the Software, and to permit
%%% persons to whom the Software is furnished to do so, subject to
%%% the following conditions:
%%%
%%% The above copyright notice and this permission notice shall
%%% be included in all copies or substantial portions of the Software.
%%%
%%% THE SOFTWARE IS PROVIDED "AS IS", WITHOUT WARRANTY OF ANY KIND,
%%% EXPRESS OR IMPLIED, INCLUDING BUT NOT LIMITED TO THE WARRANTIES
%%% OF MERCHANTABILITY, FITNESS FOR A PARTICULAR PURPOSE AND
%%% NONINFRINGEMENT. IN NO EVENT SHALL THE AUTHORS OR COPYRIGHT
%%% HOLDERS BE LIABLE FOR ANY CLAIM, DAMAGES OR OTHER LIABILITY,
%%% WHETHER IN AN ACTION OF CONTRACT, TORT OR OTHERWISE, ARISING FROM,
%%% OUT OF OR IN CONNECTION WITH THE SOFTWARE OR THE USE OR
%%% OTHER DEALINGS IN THE SOFTWARE.
%%%-------------------------------------------------------------------
%%% @author Eric Merritt,  Martin Logan
%%% @copyright 2006 Erlware
%%% @doc
%%%   Gets the list of fetchables from the environment and loads them
%%%   into the local repository.
%%%
%%% Types:
%%%  @type repo() = string(). Contains address and repo designation.
%%%   Example: http://www.erlware.org/stable
%%%  @type timeout() = integer() | infinity. Timeouts are specified in milliseconds.
%%%
%%% @end
%%%-------------------------------------------------------------------
-module(ewr_fetch).

%% API
-export([
	 fetch_release_package/6,
	 fetch_release_package/5,
	 fetch_release_package/4,
         fetch_release_packages/5,
         fetch_release_packages/4,
         fetch_release_packages/3,
	 fetch_binary_package/6,
	 fetch_binary_package/5,
	 fetch_binary_package/4,
         fetch_binary_packages/5,
         fetch_binary_packages/4,
         fetch_binary_packages/3,
         fetch_source_package/6,
         fetch_source_package/5,
         fetch_source_package/4,
         fetch_source_packages/5,
         fetch_source_packages/4,
         fetch_source_packages/3,
	 fetch_erts_package/4,
	 fetch_erts_package/3,
	 fetch_package/8,
	 fetch_package/7
	]).

-define(FETCH_TIMEOUT, infinity).

-include("eunit.hrl").

%%====================================================================
%% API
%%====================================================================

%%-------------------------------------------------------------------
%% @spec fetch_source_package(Repos::list(), ErtsVsn, Package::string(), Version::string(), To::string(), Timeout::timeout()) ->
%%                            ok | {error, Reason}
%% where
%%  Timeout = integer() | infinity
%% @doc
%%  Fetch the single source package (Package and Version) into the
%%  location specified (To) from the repositories (Repos).
%%  usage
%%
%%  ``ewr_fetch:fetch_source_package(["http://urltorepo/stable"], "5.5.5", "maypackage", "1.2.3", "./target").''
%% @end
%%-------------------------------------------------------------------
fetch_source_package(Repos, ErtsVsn, Package, Version, To, Timeout) ->
    fetch_package(Repos, ErtsVsn, Package, Version, To, ["Sources"], lib, Timeout).

%% @spec fetch_source_package(Repos::list(), Package::string(), Version::string(), To::string(), Timeout) -> ok | {error, Reason}
%% @equiv fetch_source_package(Repos, ErtsVsn, Package, Version, To, Timeout)
fetch_source_package(Repos, Package, Version, To, Timeout) ->
    ErtsVsn = ewr_util:erts_version(),
    fetch_source_package(Repos, ErtsVsn, Package, Version, To, Timeout).

%% @spec fetch_source_package(Repos::list(), Package::string(), Version::string(), To::string()) -> ok | {error, Reason}
%% @equiv fetch_source_package(Repos, ErtsVsn, Package, Version, To)
fetch_source_package(Repos, Package, Version, To) ->
    ErtsVsn = ewr_util:erts_version(),
    fetch_source_package(Repos, ErtsVsn, Package, Version, To, ?FETCH_TIMEOUT).

%%-------------------------------------------------------------------
%% @spec fetch_source_packages(Repos::list(), ErtsVsn::string(), PackageList::list(), To::string(), Timeout::timeout()) ->
%%                             ok | {error, Reason}
%% @doc
%%  Fetch all packages in the list (PackageList {Name, Version}), into
%%  the location (To) from the repositories (Repos).
%%
%%  ``ewr_fetch:fetch_source_packages(["http://urltorepo/stable"],
%%                                    "5.5.5",
%%                                   [{"maypackage", "1.2.3"},
%%                                    {"another", "0.1.2"}],
%%                                   "./target",
%%                                   infinity).''
%% @end
%%-------------------------------------------------------------------
fetch_source_packages(Repos, ErtsVsn, [{Name, Version}|T], To, Timeout) ->
    fetch_source_package(Repos, ErtsVsn, Name, Version, To, Timeout),
    fetch_source_packages(Repos, ErtsVsn, T, To, Timeout);
fetch_source_packages(_Repos, _ErtsVsn, [], _To, _Timeout) ->
    ok.

%% @spec fetch_source_packages(Repos::list(), PackageList::list(), To::string(), Timeout::integer()) -> ok | {error, Reason}
%% @equiv fetch_source_packages(Repos, ErtsVsn, PackageList, To, Timeout)
fetch_source_packages(Repos, PackageList, To, Timeout) ->
    ErtsVsn = ewr_util:erts_version(),
    fetch_source_packages(Repos, ErtsVsn, PackageList, To, Timeout).

%% @spec fetch_source_packages(Repos::list(), PackageList::list(), To::string()) -> ok | {error, Reason}
%% @equiv fetch_source_packages(Repos, PackageList, To, Timeout)
fetch_source_packages(Repos, PackageList, To) ->
    fetch_source_packages(Repos, PackageList, To, ?FETCH_TIMEOUT).


%%-------------------------------------------------------------------
%% @spec fetch_binary_package(Repos::list(), ErtsVsn, Package::string(), Version::string(), To::string(), Timeout::timeout()) ->
%%                            ok | {error, Reason}
%% @doc
%%  Fetch the single binary package (Package and Version) into the
%%  location specified (To) from the repositories (Repos).
%%
%%  ``ewr_fetch:fetch_binary_package(["http://urltorepo/stable"],
%%                                   "5.5.5",
%%                                   "mypackage",
%%                                   "1.2.3",
%%                                   "./target",
%%                                   10000).''
%% @end
%%-------------------------------------------------------------------
fetch_binary_package(Repos, ErtsVsn, Package, Version, To, Timeout) ->
    SysInfo = ewr_util:system_info(),
<<<<<<< HEAD
    Areas = ["Generic"|create_system_info_series(SysInfo)],
=======
    Areas = ewr_util:create_system_info_series(SysInfo) ++ ["Generic"],
>>>>>>> db81e1a6
    fetch_package(Repos, ErtsVsn, Package, Version, To, Areas, lib, Timeout).

%% @spec fetch_binary_package(Repos::list(), Package::string(), Version::string(), To::string(), Timeout) -> ok | {error, Reason}
%% @equiv fetch_binary_package(Repos, ErtsVsn, Package, Version, To, Timeout)
fetch_binary_package(Repos, Package, Version, To, Timeout) ->
    ErtsVsn = ewr_util:erts_version(),
    fetch_binary_package(Repos, ErtsVsn, Package, Version, To, Timeout).

%% @spec fetch_binary_package(Repos::list(), Package::string(), Version::string(), To::string()) -> ok | {error, Reason}
%% @equiv fetch_binary_package(Repos, Package, Version, To, Timeout)
fetch_binary_package(Repos, Package, Version, To) ->
    fetch_binary_package(Repos, Package, Version, To, ?FETCH_TIMEOUT).

%%-------------------------------------------------------------------
%% @spec fetch_binary_packages(Repos::list(), ErtsVsn::string(), PackageList::list(), To::string(), Timeout::timeout()) ->
%%                             ok | {error, Reason}
%% @doc
%%  Fetch all packages in the list (PackageList {Name, Version}), into
%%  the location (To) from the repositories (Repos).
%%
%%  ``ewr_fetch:fetch_binary_packages(["http://urltorepo/stable"],
%%                                   "5.5.5",
%%                                   [{"mypackage", "1.2.3"},
%%                                    {"another", "0.1.2"}],
%%                                   "./target",
%%                                   infinity).''
%% @end
%%-------------------------------------------------------------------
fetch_binary_packages(Repos, ErtsVsn, [{Name, Version}|T], To, Timeout) ->
    fetch_binary_package(Repos, ErtsVsn, Name, Version, To, Timeout),
    fetch_binary_packages(Repos, ErtsVsn, T, To, Timeout);
fetch_binary_packages(_Repos, _ErtsVsn, [], _To, _Timeout) ->
    ok.

%% @spec fetch_binary_packages(Repos::list(), PackageList::list(), To::string(), Timeout::integer()) -> ok | {error, Reason}
%% @equiv fetch_binary_packages(Repos, ErtsVsn, PackageList, To, Timeout)
fetch_binary_packages(Repos, PackageList, To, Timeout) ->
    ErtsVsn = ewr_util:erts_version(),
    fetch_binary_packages(Repos, ErtsVsn, PackageList, To, Timeout).

%% @spec fetch_binary_packages(Repos::list(), PackageList::list(), To::string()) -> ok | {error, Reason}
%% @equiv fetch_binary_packages(Repos, PackageList, To, Timeout)
fetch_binary_packages(Repos, PackageList, To) ->
    fetch_binary_packages(Repos, PackageList, To, ?FETCH_TIMEOUT).

%%-------------------------------------------------------------------
%% @spec fetch_release_package(Repos::list(), ErtsVsn::string(), Package::string(), Version::string(),
%%                             To::string(), Timeout::timeout()) -> ok | {error, Reason}
%% @doc
%%  Fetch the single release package (Package and Version) into the
%%  location specified (To) from the repositories (Repos).
%%
%%  ``ewr_fetch:fetch_release_package(["http://urltorepo/stable"],
%%                                   "5.5.5",
%%                                   "mypackage",
%%                                   "1.2.3",
%%                                   "./target",
%%                                   10000).''
%% @end
%%-------------------------------------------------------------------
fetch_release_package(Repos, ErtsVsn, Package, Version, To, Timeout) ->
    SysInfo = ewr_util:system_info(),
    fetch_package(Repos, ErtsVsn, Package, Version, To, [SysInfo, "Generic"], releases, Timeout).

%% @spec fetch_release_package(Repos::list(), ErtsVsn::string(), Package::string(), Version::string(), To::string()) ->
%%                             ok | {error, Reason}
%% @equiv fetch_release_package(Repos, ErtsVsn, Package, Version, To, Timeout)
fetch_release_package(Repos, ErtsVsn, Package, Version, To) ->
    fetch_release_package(Repos, ErtsVsn, Package, Version, To, ?FETCH_TIMEOUT).

%% @spec fetch_release_package(Repos::list(), Package::string(), Version::string(), To::string()) -> ok | {error, Reason}
%% @equiv fetch_release_package(Repos, DefaultErtsVsn, Package, Version, To)
fetch_release_package(Repos, Package, Version, To) ->
    ErtsVsn = ewr_util:erts_version(),
    fetch_release_package(Repos, ErtsVsn, Package, Version, To).

%%-------------------------------------------------------------------
%% @spec fetch_release_packages(Repos::list(), ErtsVsn::string(), PackageList::list(), To::string(), Timeout::timeout()) ->
%%                              ok | {error, Reason}
%% @doc
%%  Fetch all packages in the list (PackageList {Name, Version}), into
%%  the location (To) from the repositories (Repos).
%%
%%  ``ewr_fetch:fetch_release_packages(["http://urltorepo/stable"],
%%                                   [{"mypackage", "1.2.3"},
%%                                    {"another", "0.1.2"}],
%%                                   "./target",
%%                                   10000).''
%% @end
%%-------------------------------------------------------------------
fetch_release_packages(Repos, ErtsVsn, [{Name, Version}|T], To, Timeout) ->
    fetch_release_package(Repos, ErtsVsn, Name, Version, To, Timeout),
    fetch_release_packages(Repos, ErtsVsn, T, To, Timeout);
fetch_release_packages(_Repos, _ErtsVsn, [], _To, _Timeout) ->
    ok.

%% @spec fetch_release_packages(Repos::list(), ErtsVsn::string(), PackageList::list(), To::string()) -> ok | {error, Reason}
%% @equiv fetch_release_packages(Repos, ErtsVsn, PackageList, To, Reason, Timeout)
fetch_release_packages(Repos, ErtsVsn, PackageList, To) ->
    fetch_release_packages(Repos, ErtsVsn, PackageList, To, ?FETCH_TIMEOUT).

%% @spec fetch_release_packages(Repos::list(), PackageList::list(), To::string()) -> ok | {error, Reason}
%% @equiv fetch_release_packages(Repos, ErtsVsn, PackageList, To)
fetch_release_packages(Repos, PackageList, To) ->
    ErtsVsn = ewr_util:erts_version(),
    fetch_release_packages(Repos, ErtsVsn, PackageList, To).


%%-------------------------------------------------------------------
%% @doc
%%   Fetch the specified package from the repos looking into the
%%   areas supplied by Areas.
%%
%% @spec fetch_erts_package(Repos, Version, To, Timeout) -> ok | {error, Reason}
%% where
%%  Repos = [string()]
%%  Version = string()
%%  To = string()
%%  Timeout = timeout()
%% @end
%%-------------------------------------------------------------------
fetch_erts_package(Repos, Version, To, Timeout) ->
    case is_package_local(To, "erts", Version) of
        false ->
            filelib:ensure_dir(filename:join([To, "tmp"])),
	    SysInfo = ewr_util:system_info(),
<<<<<<< HEAD
	    Areas = create_system_info_series(SysInfo),
=======
	    Areas = ewr_util:create_system_info_series(SysInfo) ++ ["Generic"],
>>>>>>> db81e1a6
	    ErtsAreas = lists:map(
			  fun(ErtsArea) ->
				  filename:dirname(ewr_repo_paths:erts_package_suffix(Version, ErtsArea))
			  end,
			  Areas),
            fetch_from_repos(Repos, ErtsAreas, "/erts.tar.gz", To, Timeout);
        true ->
            ok
    end.

%% @spec fetch_erts_package(Repos, Version, To) -> ok | {error, Reason}
%% @equiv fetch_erts_package(Repos, Version, To, Timeout)
fetch_erts_package(Repos, Version, To) ->
    fetch_erts_package(Repos, Version, To, ?FETCH_TIMEOUT).

%%-------------------------------------------------------------------
%% @spec fetch_package(Repos, ErtsVsn, Package, Version, To, Areas, Side::atom(), Timeout::timeout()) -> ok |
%%        {error, Reason}
%% @doc
%%   Fetch the specified package from the repos looking into the
%%   areas supplied by Areas.
%% @end
%%-------------------------------------------------------------------
fetch_package(Repos, ErtsVsn, Package, Version, To, Areas, Side, Timeout) when is_atom(Package) ->
    fetch_package(Repos, ErtsVsn, atom_to_list(Package), Version, To, Areas, Side, Timeout);
fetch_package(Repos, ErtsVsn, Package, Version, To, Areas, Side, Timeout) ->
    error_logger:info_msg("ewr_fetch:fetch_package(~p, ~p, ~p, ~p, ~p, ~p, ~p, ~p)~n",
			  [Repos, ErtsVsn, Package, Version, To, Areas, Side, Timeout]),
    case is_package_local(To, Package, Version) of
        false ->
            filelib:ensure_dir(filename:join([To, "tmp"])),
            TarName = lists:flatten([Package, ".tar.gz"]),
            Pos = ewr_util:gen_repo_suffix(ErtsVsn, Package, Version, Areas, Side),
            fetch_from_repos(Repos, Pos, TarName, To, Timeout);
        true ->
            ok
    end.

%% @spec fetch_package(Repos, Package, Version, To, Areas, Side::atom(), Timeout::timeout()) -> ok | {error, Reason}
%% @equiv fetch_package(Repos, ErtsVsn, Package, Version, To, Areas, Side, Timeout)
fetch_package(Repos, Package, Version, To, Areas, Side, Timeout) ->
    ErtsVsn = ewr_util:erts_version(),
    fetch_package(Repos, ErtsVsn, Package, Version, To, Areas, Side, Timeout).

%%====================================================================
%% Internal functions
%%====================================================================

%%--------------------------------------------------------------------
%% @spec is_package_local(To, Package, Version) -> true | false
%%
%% @doc
%%  Check to see if the package exists.
%% @end
%%--------------------------------------------------------------------
is_package_local(To, Package, Version) ->
    File = filename:join([To, lists:flatten([Package, "-", Version])]),
    Src = filename:join([To, Package]),
    case {filelib:is_dir(Src), filelib:is_dir(File)} of
        {false, false} ->
            false;
        _ ->
            true
    end.

%%-------------------------------------------------------------------
%% @spec fetch_from_repos(Repos, PossibleLocations, TarName, To, Timeout) -> ok
%% @doc
%%  Actually try to fetch the TarName tar file from the specified
%%  repository.
%% @end
%% @private
%%-------------------------------------------------------------------
fetch_from_repos([Repo | Rest], PosLocations, TarName, To, Timeout) ->
    error_logger:info_msg("fetching from the following pos locations ~p~n", [PosLocations]),
    case catch fetch_from_repo(Repo, PosLocations, TarName, To, Timeout) of
        ok ->
            ok;
        Error ->
	    error_logger:info_msg("fetch_from_repos/5 fetch failed with ~p trying again at ~p~n", [Error, Rest]),
            fetch_from_repos(Rest, PosLocations, TarName, To, Timeout)
    end;
fetch_from_repos([], _PosLocations, TarName, _To, _Timeout) ->
    throw({unable_to_pull_from_repos,
           lists:flatten(["Couldn't get ", TarName, " from repos"])}).


fetch_from_repo(Repo, [Uri | T], TarName, To, Timeout) ->
    Suffix = lists:flatten([Uri, TarName]),
    case get_package(Repo, Suffix, To, Timeout) of
        ok ->
            ok;
        _Other ->
            fetch_from_repo(Repo, T, TarName, To, Timeout)
    end;
fetch_from_repo(_Repo, [], TarName, _To, _Timeout) ->
    throw({not_available, TarName ++ " not available in repository"}).



%%-------------------------------------------------------------------
%% @spec get_package(Repo, Suffix, To, Timeout) -> bad_repo | ok
%%  where
%%   Timeout = Milliseconds::integer() | infinity
%% @doc
%%  Make the http request and pass the result to handle_result.
%% @end
%% @private
%%-------------------------------------------------------------------
get_package(Repo, Suffix, To, Timeout) ->
    ActualTo = filename:join([To, "tmp.tar.gz"]),
    case ewr_repo_dav:repo_get(Repo, Suffix, Timeout) of
        {ok, Data} ->
            write_data(Data, ActualTo),
            handle_tar_file(To, ActualTo),
	    ok;
        Res = {error, _} ->
            Res
    end.

%%-------------------------------------------------------------------
%% @spec write_data(Data, Location) -> ok | {error, Reason}
%% @doc
%%  Write the data to the specified location.
%% @end
%% @private
%%-------------------------------------------------------------------
write_data(Data, To) ->
    case file:open(To, [write, raw]) of
        {ok, Fd} ->
	    error_logger:info_msg("ewr_fetch:write_data writing to ~p~n", [To]),
            ok = file:write(Fd, Data),
            file:close(Fd),
            ok;
        {error, Reason} ->
            throw({file_open_error, Reason})
    end.

%%-------------------------------------------------------------------
%% @spec handle_tar_file(To, ActualTo) -> ok
%% @doc
%%  Put the tar file in the correct location, the directory
%%  specified by To and the file by ActualTo
%% @end
%% @private
%%-------------------------------------------------------------------
handle_tar_file(To, ActualTo) ->
    error_logger:info_msg("ewr_fetch:handle_tar_file writing to ~p -> ~p~n", [ActualTo, To]),
    try ewl_file:uncompress(ActualTo, To) of
	ok ->
	    ok
    catch 
        _Class:Exception ->
	    throw({error, {unable_to_untar, ActualTo}, Exception})
    end,
    file:delete(ewr_util:handle_cygwin_path(ActualTo)),
    ok.

<|MERGE_RESOLUTION|>--- conflicted
+++ resolved
@@ -149,11 +149,7 @@
 %%-------------------------------------------------------------------
 fetch_binary_package(Repos, ErtsVsn, Package, Version, To, Timeout) ->
     SysInfo = ewr_util:system_info(),
-<<<<<<< HEAD
     Areas = ["Generic"|create_system_info_series(SysInfo)],
-=======
-    Areas = ewr_util:create_system_info_series(SysInfo) ++ ["Generic"],
->>>>>>> db81e1a6
     fetch_package(Repos, ErtsVsn, Package, Version, To, Areas, lib, Timeout).
 
 %% @spec fetch_binary_package(Repos::list(), Package::string(), Version::string(), To::string(), Timeout) -> ok | {error, Reason}
@@ -280,11 +276,7 @@
         false ->
             filelib:ensure_dir(filename:join([To, "tmp"])),
 	    SysInfo = ewr_util:system_info(),
-<<<<<<< HEAD
 	    Areas = create_system_info_series(SysInfo),
-=======
-	    Areas = ewr_util:create_system_info_series(SysInfo) ++ ["Generic"],
->>>>>>> db81e1a6
 	    ErtsAreas = lists:map(
 			  fun(ErtsArea) ->
 				  filename:dirname(ewr_repo_paths:erts_package_suffix(Version, ErtsArea))
